--- conflicted
+++ resolved
@@ -442,19 +442,12 @@
     value = projection(kernel_init=self.kernel_init, name='value')(inputs_kv)
 
     #Apply RoPE
-<<<<<<< HEAD
-    query = LLaMARotaryEmbedding(embedding_dims = self.head_dim, name='query_rotary')(inputs=query,
-                                                                                      position=inputs_positions)
-    key = LLaMARotaryEmbedding(embedding_dims = self.head_dim, name='key_rotary')(inputs=key,
-                                                                                  position=inputs_positions)
-=======
     query = LLaMARotaryEmbedding(embedding_dims=self.head_dim,
                                  name='query_rotary'
                                  )(inputs=query, position=inputs_positions)
     key = LLaMARotaryEmbedding(embedding_dims=self.head_dim,
                                name='key_rotary'
                                )(inputs=key, position=inputs_positions)
->>>>>>> a93bf0ce
 
 
     query = nn.with_logical_constraint(
