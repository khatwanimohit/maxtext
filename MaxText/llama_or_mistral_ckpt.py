"""
Copyright 2023 Google LLC
Licensed under the Apache License, Version 2.0 (the "License");
you may not use this file except in compliance with the License.
You may obtain a copy of the License at
     https://www.apache.org/licenses/LICENSE-2.0
Unless required by applicable law or agreed to in writing, software
distributed under the License is distributed on an "AS IS" BASIS,
WITHOUT WARRANTIES OR CONDITIONS OF ANY KIND, either express or implied.
See the License for the specific language governing permissions and
limitations under the License.
"""

r"""Convert weights from a Llama or Mistral model to a MaxText one.

Usage:

Get LLaMA chkpt_vars from Meta

Example cmd:
To save a ckpt
python3 -m MaxText.llama_or_mistral_ckpt --base-model-path <path/to/meta/ckpt> \
    --maxtext-model-path <GCS/path/to/save/new/maxtext/ckpt> --model-size llama2-7b

The base model checkpoints should be in the format `{name}.{chkpt_idx}.pth`
For example: `mistral-7b.00.pth`
For large size model (e.g. 70B model), this script requires large memory VM.
The script load and save weights in a single pass.
To fit less memory, modify convert() to load/save weights in multiple passes.
Each pass, load and save partial weights (subset of all weight variables).
"""
# pylint: disable=g-line-too-long
import argparse
import pathlib
import os
import gc
import re
import logging
import json
from dataclasses import dataclass

os.environ["JAX_PLATFORMS"] = "cpu"

import numpy as np
import jax
from jax import tree
from flax.training import train_state
import torch
import psutil
from tqdm import tqdm

from MaxText import max_logging
from MaxText import max_utils
from MaxText.train import save_checkpoint
from MaxText import checkpointing
from safetensors import safe_open
from MaxText.utils import gcs_utils

MODEL_PARAMS_DICT = {
    "llama2-70b": {
        "num_layers": 80,
        "num_heads": 64,
        "num_kv_heads": 8,
        "dims_per_head": 128,
        "vocab": 32000,
    },
    "llama2-13b": {
        "num_layers": 40,
        "num_heads": 40,
        "num_kv_heads": 40,
        "dims_per_head": 128,
        "vocab": 32000,
    },
    "llama2-7b": {
        "num_layers": 32,
        "num_heads": 32,
        "num_kv_heads": 32,
        "dims_per_head": 128,
        "vocab": 32000,
    },
    "llama3-8b": {
        "num_layers": 32,
        "num_heads": 32,
        "num_kv_heads": 8,
        "dims_per_head": 128,
        "vocab": 128256,
    },
    "llama3-70b": {
        "num_layers": 80,
        "num_heads": 64,
        "num_kv_heads": 8,
        "dims_per_head": 128,
        "vocab": 128256,
    },
    "llama3.1-8b": {
        "num_layers": 32,
        "num_heads": 32,
        "num_kv_heads": 8,
        "dims_per_head": 128,
        "vocab": 128256,
    },
    "llama3.1-70b": {
        "num_layers": 80,
        "num_heads": 64,
        "num_kv_heads": 8,
        "dims_per_head": 128,
        "vocab": 128256,
    },
    "llama3.1-405b": {
        "num_layers": 126,
        "num_heads": 128,
        "num_kv_heads": 8,
        "dims_per_head": 128,
        "vocab": 128256,
    },
    "llama3.3-70b": {
        "num_layers": 80,
        "num_heads": 64,
        "num_kv_heads": 8,
        "dims_per_head": 128,
        "vocab": 128256,
    },
    "mistral-7b": {
        "num_layers": 32,
        "num_heads": 32,
        "num_kv_heads": 8,
        "dims_per_head": 128,
        "vocab": 32000,
        "base_emb_dim": 4096,
        "base_mlp_dim": 14336,
    },
    "mixtral-8x7b": {
        "num_layers": 32,
        "num_heads": 32,
        "num_kv_heads": 8,
        "dims_per_head": 128,
        "vocab": 32000,
        "base_emb_dim": 4096,
        "base_mlp_dim": 14336,
        "num_experts": 8,
    },
    "mixtral-8x22b": {
        "num_layers": 56,
        "num_heads": 48,
        "num_kv_heads": 8,
        "dims_per_head": 128,
        "vocab": 32768,
        "base_emb_dim": 6144,
        "base_mlp_dim": 16384,
        "num_experts": 8,
    },
}

llama3_variants = {"llama3.1", "llama3.3"}

SIMULATED_CPU_DEVICES_COUNT = 16


def _hf_mapping(layer_idx: int = -1, expert_idx: int = -1) -> dict:
  # pylint: disable=line-too-long
  return {
      "tok_embeddings.weight": "model.embed_tokens.weight",
      "norm.weight": "model.norm.weight",
      "output.weight": "lm_head.weight",
      # MOE model
      f"layers.{layer_idx}.attention_norm.weight": f"model.layers.{layer_idx}.input_layernorm.weight",
      f"layers.{layer_idx}.ffn_norm.weight": f"model.layers.{layer_idx}.post_attention_layernorm.weight",
      f"layers.{layer_idx}.attention.wq.weight": f"model.layers.{layer_idx}.self_attn.q_proj.weight",
      f"layers.{layer_idx}.attention.wk.weight": f"model.layers.{layer_idx}.self_attn.k_proj.weight",
      f"layers.{layer_idx}.attention.wv.weight": f"model.layers.{layer_idx}.self_attn.v_proj.weight",
      f"layers.{layer_idx}.attention.wo.weight": f"model.layers.{layer_idx}.self_attn.o_proj.weight",
      f"layers.{layer_idx}.feed_forward.gate.weight": f"model.layers.{layer_idx}.block_sparse_moe.gate.weight",
      f"layers.{layer_idx}.feed_forward.experts.{expert_idx}.w1.weight": f"model.layers.{layer_idx}.block_sparse_moe.experts.{expert_idx}.w1.weight",
      f"layers.{layer_idx}.feed_forward.experts.{expert_idx}.w2.weight": f"model.layers.{layer_idx}.block_sparse_moe.experts.{expert_idx}.w2.weight",
      f"layers.{layer_idx}.feed_forward.experts.{expert_idx}.w3.weight": f"model.layers.{layer_idx}.block_sparse_moe.experts.{expert_idx}.w3.weight",
      # dense model
      f"layers.{layer_idx}.feed_forward.w1.weight": f"model.layers.{layer_idx}.mlp.gate_proj.weight",
      f"layers.{layer_idx}.feed_forward.w2.weight": f"model.layers.{layer_idx}.mlp.down_proj.weight",
      f"layers.{layer_idx}.feed_forward.w3.weight": f"model.layers.{layer_idx}.mlp.up_proj.weight",
      # LoRA Adapter
      f"layers.{layer_idx}.attention.wq.lora_A.weights": f"base_model.model.model.layers.{layer_idx}.self_attn.q_proj.lora_A.weight",
      f"layers.{layer_idx}.attention.wq.lora_B.weights": f"base_model.model.model.layers.{layer_idx}.self_attn.q_proj.lora_B.weight",
      f"layers.{layer_idx}.attention.wk.lora_A.weights": f"base_model.model.model.layers.{layer_idx}.self_attn.k_proj.lora_A.weight",
      f"layers.{layer_idx}.attention.wk.lora_B.weights": f"base_model.model.model.layers.{layer_idx}.self_attn.k_proj.lora_B.weight",
      f"layers.{layer_idx}.attention.wv.lora_A.weights": f"base_model.model.model.layers.{layer_idx}.self_attn.v_proj.lora_A.weight",
      f"layers.{layer_idx}.attention.wv.lora_B.weights": f"base_model.model.model.layers.{layer_idx}.self_attn.v_proj.lora_B.weight",
      f"layers.{layer_idx}.attention.wo.lora_A.weights": f"base_model.model.model.layers.{layer_idx}.self_attn.o_proj.lora_A.weight",
      f"layers.{layer_idx}.attention.wo.lora_B.weights": f"base_model.model.model.layers.{layer_idx}.self_attn.o_proj.lora_B.weight",
  }


def _hf_to_maxtext_mapping(layer_idx: int = -1, expert_idx: int = -1) -> dict:
  # pylint: disable=line-too-long
  return {
      "model.embed_tokens.weight": "tok_embeddings.weight",
      "model.norm.weight": "norm.weight",
      "lm_head.weight": "output.weight",
      f"model.layers.{layer_idx}.input_layernorm.weight": f"layers.{layer_idx}.attention_norm.weight",
      f"model.layers.{layer_idx}.post_attention_layernorm.weight": f"layers.{layer_idx}.ffn_norm.weight",
      f"model.layers.{layer_idx}.self_attn.q_proj.weight": f"layers.{layer_idx}.attention.wq.weight",
      f"model.layers.{layer_idx}.self_attn.k_proj.weight": f"layers.{layer_idx}.attention.wk.weight",
      f"model.layers.{layer_idx}.self_attn.v_proj.weight": f"layers.{layer_idx}.attention.wv.weight",
      f"model.layers.{layer_idx}.self_attn.o_proj.weight": f"layers.{layer_idx}.attention.wo.weight",
      f"model.layers.{layer_idx}.self_attn.rotary_emb.inv_freq": f"layers.{layer_idx}.attention.rotary_emb.inv_freq",
      # MOE model
      f"model.layers.{layer_idx}.block_sparse_moe.gate.weight": f"layers.{layer_idx}.feed_forward.gate.weight",
      f"model.layers.{layer_idx}.block_sparse_moe.experts.{expert_idx}.w1.weight": f"layers.{layer_idx}.feed_forward.experts.{expert_idx}.w1.weight",
      f"model.layers.{layer_idx}.block_sparse_moe.experts.{expert_idx}.w2.weight": f"layers.{layer_idx}.feed_forward.experts.{expert_idx}.w2.weight",
      f"model.layers.{layer_idx}.block_sparse_moe.experts.{expert_idx}.w3.weight": f"layers.{layer_idx}.feed_forward.experts.{expert_idx}.w3.weight",
      f"model.layers.{layer_idx}.mlp.gate_proj.weight": f"layers.{layer_idx}.feed_forward.w1.weight",
      f"model.layers.{layer_idx}.mlp.down_proj.weight": f"layers.{layer_idx}.feed_forward.w2.weight",
      f"model.layers.{layer_idx}.mlp.up_proj.weight": f"layers.{layer_idx}.feed_forward.w3.weight",
  }


@dataclass
class _HFNamespaceMapper:
  """A class to dynamically map Mistral/Llama weight names to Huggingface weights
  if the checkpoint is from HF.
  """

  collection: dict
  delimiter: str = "."

  def __getitem__(self, key):
    if key in self.collection:
      return self.collection[key]  # original key takes precedence
    fields = key.split(self.delimiter)
    num_fields = [int(field) for field in fields if re.match(r"[0-9]+", field) is not None]
    mapping = _hf_mapping(*num_fields)
    if key not in mapping:
      raise ValueError(f"Key `{key}` is missing from the original collection and from the mapping.")
    new_key = mapping[key]
    if new_key not in self.collection:
      raise ValueError(f"New key `{new_key}` mapped from `{key}` is missing from the collection.")
    return self.collection[new_key]


def permute_to_match_maxtext_rope(arr):
  evens = arr[..., ::2]
  odds = arr[..., 1::2]
  return np.concatenate((evens, odds), axis=arr.ndim - 1)


# pylint: disable=too-many-positional-arguments
def initialize_self_attention_lora_kernels(
    self_attention_lora,
    lora_chkpt_vars,
    key_prefix,
    stack_shape,
    module_name,
    layer_idx,
    reshape_a=False,
    shape_a=None,
    reshape_b=False,
    shape_b=None,
):
  """Helper function to intialize LoRA kernels for given target module."""

  lora_A = lora_chkpt_vars[f"{key_prefix}.lora_A.weights"].type(torch.float16).numpy().transpose()
  lora_B = lora_chkpt_vars[f"{key_prefix}.lora_B.weights"].type(torch.float16).numpy().transpose()

  if reshape_a:
    lora_A = np.reshape(lora_A, shape_a)
  if reshape_b:
    lora_B = np.reshape(lora_B, shape_b)

  if self_attention_lora[module_name]["lora_a.kernel"] is None:
    self_attention_lora[module_name]["lora_a.kernel"] = np.zeros(stack_shape + lora_A.shape, dtype=np.float16)
    self_attention_lora[module_name]["lora_b.kernel"] = np.zeros(stack_shape + lora_B.shape, dtype=np.float16)

  self_attention_lora[module_name]["lora_a.kernel"][layer_idx, ...] = lora_A  # pylint: disable=E1137
  self_attention_lora[module_name]["lora_b.kernel"][layer_idx, ...] = lora_B  # pylint: disable=E1137


def convert_lora_weights_to_jax_weights(lora_config, model_size):
  """
  Function to convert the loRA checkpoints at lora_model_path into Orbax checkpoints
  for MaxText.

  Attributes:
  lora_config: Configuration of the LoRA adapter along with lora_model_path
  model_size: llama2-7b to 70b, mistral-7b, or mixtral-8-7b, mixtral-8x22b
  """
  model_params = MODEL_PARAMS_DICT[model_size]
  base_num_decoder_layers = model_params["num_layers"]
  base_num_query_heads = model_params["num_heads"]
  head_dim = model_params["dims_per_head"]
  mem_info = psutil.Process()
  logging.debug("Memory usage: %f GB", mem_info.memory_info().rss / (1024**3))

  max_logging.log(f"Loading the lora  model from {lora_config['lora_model_path']}")
  # Load LoRA model weights
  lora_chkpt_vars = torch.load(lora_config["lora_model_path"])
  lora_chkpt_vars = _HFNamespaceMapper(lora_chkpt_vars)

  jax_weights_lora = {
      "decoder": {
          "layers": {
              "mlp": {
                  "wi_0": {
                      "lora_a.kernel": None,
                      "lora_b.kernel": None,
                  },
                  "wi_1": {
                      "lora_a.kernel": None,
                      "lora_b.kernel": None,
                  },
                  "wo": {
                      "lora_a.kernel": None,
                      "lora_b.kernel": None,
                  },
              },
              "pre_self_attention_layer_norm": {"scale": None},
              "post_self_attention_layer_norm": {"scale": None},
              "self_attention": {},
          },
          "decoder_norm": {"scale": None},
          "logits_dense": {"kernel": None},
      },
      "token_embedder": {"embedding": None},
  }

  # self attention ###############################################
  self_attention_lora = {
      "query": {
          "lora_a.kernel": None,
          "lora_b.kernel": None,
      },
      "key": {
          "lora_a.kernel": None,
          "lora_b.kernel": None,
      },
      "value": {
          "lora_a.kernel": None,
          "lora_b.kernel": None,
      },
      "out": {
          "lora_a.kernel": None,
          "lora_b.kernel": None,
      },
  }

  lora_target_modules = lora_config["target_modules"]
  lora_rank = int(lora_config["r"])
  stack_shape = (base_num_decoder_layers,)

  for layer_idx in range(base_num_decoder_layers):
    for target_module in lora_target_modules:
      if "q_proj" in target_module:
        initialize_self_attention_lora_kernels(
            self_attention_lora=self_attention_lora,
            lora_chkpt_vars=lora_chkpt_vars,
            key_prefix=f"layers.{layer_idx}.attention.wq",
            stack_shape=stack_shape,
            reshape_b=True,
            shape_b=[lora_rank, base_num_query_heads, head_dim],
            layer_idx=layer_idx,
            module_name="query",
        )

      if "k_proj" in target_module:
        initialize_self_attention_lora_kernels(
            self_attention_lora=self_attention_lora,
            lora_chkpt_vars=lora_chkpt_vars,
            key_prefix=f"layers.{layer_idx}.attention.wk",
            stack_shape=stack_shape,
            reshape_b=True,
            shape_b=[lora_rank, base_num_query_heads, head_dim],
            layer_idx=layer_idx,
            module_name="key",
        )

      if "v_proj" in target_module:
        initialize_self_attention_lora_kernels(
            self_attention_lora=self_attention_lora,
            lora_chkpt_vars=lora_chkpt_vars,
            key_prefix=f"layers.{layer_idx}.attention.wv",
            stack_shape=stack_shape,
            reshape_b=True,
            shape_b=[lora_rank, base_num_query_heads, head_dim],
            layer_idx=layer_idx,
            module_name="value",
        )

      if "o_proj" in target_module:
        lora_A_o = lora_chkpt_vars[f"layers.{layer_idx}.attention.wo.lora_A.weights"].type(torch.float16).numpy()
        lora_B_o = lora_chkpt_vars[f"layers.{layer_idx}.attention.wo.lora_B.weights"].type(torch.float16).numpy()

        # This is for "out" matrix. So we don't transpose it above as well as here
        # we have to reshape the lora_A_o instead of lora_B_o.
        lora_A_o = np.reshape(lora_A_o, [lora_rank, base_num_query_heads, head_dim])

        if self_attention_lora["out"]["lora_a.kernel"] is None:
          self_attention_lora["out"]["lora_a.kernel"] = np.zeros(stack_shape + lora_A_o.shape, dtype=np.float16)
          self_attention_lora["out"]["lora_b.kernel"] = np.zeros(stack_shape + lora_B_o.shape, dtype=np.float16)

        self_attention_lora["out"]["lora_a.kernel"][layer_idx, ...] = lora_A_o  # pylint: disable=E1137
        self_attention_lora["out"]["lora_b.kernel"][layer_idx, ...] = lora_B_o  # pylint: disable=E1137# pylint: disable=E1137

  if self_attention_lora["query"]["lora_a.kernel"] is not None:
    self_attention_lora["query"]["lora_a.kernel"] = np.transpose(
        self_attention_lora["query"]["lora_a.kernel"], axes=(1, 0, 2)
    )
    self_attention_lora["query"]["lora_b.kernel"] = np.transpose(
        self_attention_lora["query"]["lora_b.kernel"], axes=(1, 0, 2, 3)
    )

  if self_attention_lora["key"]["lora_a.kernel"] is not None:
    self_attention_lora["key"]["lora_a.kernel"] = np.transpose(self_attention_lora["key"]["lora_a.kernel"], axes=(1, 0, 2))
    self_attention_lora["key"]["lora_b.kernel"] = np.transpose(
        self_attention_lora["key"]["lora_b.kernel"], axes=(1, 0, 2, 3)
    )

  if self_attention_lora["value"]["lora_a.kernel"] is not None:
    self_attention_lora["value"]["lora_a.kernel"] = np.transpose(
        self_attention_lora["value"]["lora_a.kernel"], axes=(1, 0, 2)
    )
    self_attention_lora["value"]["lora_b.kernel"] = np.transpose(
        self_attention_lora["value"]["lora_b.kernel"], axes=(1, 0, 2, 3)
    )

  if self_attention_lora["out"]["lora_a.kernel"] is not None:
    self_attention_lora["out"]["lora_a.kernel"] = np.transpose(
        self_attention_lora["out"]["lora_a.kernel"], axes=(2, 0, 3, 1)
    )
    self_attention_lora["out"]["lora_b.kernel"] = np.transpose(self_attention_lora["out"]["lora_b.kernel"], axes=(1, 0, 2))

  # Not sure if I need to scale the lora query weights by dividing it by np.sqrt(head_dim). Validate it later.

  jax_weights_lora["decoder"]["layers"]["self_attention"] = self_attention_lora

  del lora_chkpt_vars
  gc.collect()

  logging.debug("Memory usage: %f GB", mem_info.memory_info().rss / (1024**3))

  return jax_weights_lora


def _convert_huggingface_to_jax_weights(base_model_path, model_size, model_params, mem_info):
  """Convert Huggingface Checkpoint to Jax."""
  base_num_decoder_layers = model_params["num_layers"]
  base_num_query_heads = model_params["num_heads"]
  head_dim = model_params["dims_per_head"]
  base_num_kv_heads = model_params["num_kv_heads"]
  vocab_size = model_params["vocab"]
  num_experts = model_params["num_experts"] if "num_experts" in model_params else None

  max_logging.log(f"Loading the base model from {base_model_path}")
  ckpt_paths = sorted(pathlib.Path(base_model_path).glob("[!.]*.safetensors"))
  chkpt_vars = {}
  for i, ckpt_path in enumerate(ckpt_paths):
    max_logging.log(f"Loading checkpoint {i+1} of {len(ckpt_paths)} ...")

    with safe_open(ckpt_path, framework="pt", device="cpu") as f:
      for key in f.keys():
        parts = key.split(".")
        layer = int(parts[2]) if "layers" in key else 0
        mapped_key = _hf_to_maxtext_mapping(layer)[key]
        chkpt_vars[mapped_key] = f.get_tensor(key)

  logging.debug("Memory usage: %f GB", mem_info.memory_info().rss / (1024**3))

  # initialize the data structure for storing jax_weights
  layer_key = "MoeBlock_0" if num_experts else "mlp"
  jax_weights = {
      "decoder": {
          "layers": {
              layer_key: {},
              "pre_self_attention_layer_norm": {},
              "post_self_attention_layer_norm": {},
              "self_attention": {},
          },
          "decoder_norm": {"scale": None},
          "logits_dense": {"kernel": None},
      },
      "token_embedder": {"embedding": None},
  }

  # decoder norm scale ###########################################
  max_logging.log("Processing decoder norm scale")
  decoder_norm_scale = chkpt_vars["norm.weight"].to(torch.float16).numpy()
  jax_weights["decoder"]["decoder_norm"]["scale"] = decoder_norm_scale

  logging.debug("Memory usage: %f GB", mem_info.memory_info().rss / (1024**3))

  # logits dense #################################################
  max_logging.log("Processing logits dense")

  jax_weights["decoder"]["logits_dense"]["kernel"] = (
      chkpt_vars["output.weight"].to(torch.float16).numpy().transpose()[:, :vocab_size]
  )

  logging.debug("Memory usage: %f GB", mem_info.memory_info().rss / (1024**3))

  # token embedding ##############################################
  max_logging.log("Processing token embeddings")

  if model_size[:6] == "llama3":
    jax_weights["token_embedder"]["embedding"] = chkpt_vars["tok_embeddings.weight"].to(torch.float16).numpy()
  else:
    jax_weights["token_embedder"]["embedding"] = (
        chkpt_vars["tok_embeddings.weight"].to(torch.float16).numpy()[:vocab_size, :]
    )

  logging.debug("Memory usage: %f GB", mem_info.memory_info().rss / (1024**3))

  # self attention ###############################################
  max_logging.log("Processing self attention")
  self_attention = {
      "query": {"kernel": None},
      "key": {"kernel": None},
      "value": {"kernel": None},
      "out": {"kernel": None},
  }
  for layer_idx in tqdm(range(base_num_decoder_layers), desc="layers", leave=False):
    wq = chkpt_vars[f"layers.{layer_idx}.attention.wq.weight"].to(torch.float16).numpy().transpose()
    wk = chkpt_vars[f"layers.{layer_idx}.attention.wk.weight"].to(torch.float16).numpy().transpose()
    wv = chkpt_vars[f"layers.{layer_idx}.attention.wv.weight"].to(torch.float16).numpy().transpose()

    wq = np.reshape(wq, [base_num_query_heads * head_dim, base_num_query_heads, head_dim])
    wk = np.reshape(wk, [base_num_query_heads * head_dim, base_num_kv_heads, head_dim])
    wv = np.reshape(wv, [base_num_query_heads * head_dim, base_num_kv_heads, head_dim])

    if model_size[:8] == "llama3.1":
      wq = max_utils.permute_to_match_maxtext_rope(wq)
      wk = max_utils.permute_to_match_maxtext_rope(wk)

    w_post = chkpt_vars[f"layers.{layer_idx}.attention.wo.weight"].to(torch.float16).numpy()

    w_post = np.reshape(w_post, [base_num_query_heads * head_dim, base_num_query_heads, head_dim])

    if self_attention["query"]["kernel"] is None:
      stack_shape = (base_num_decoder_layers,)
      self_attention["query"]["kernel"] = np.zeros(stack_shape + wq.shape, dtype=np.float16)
      self_attention["key"]["kernel"] = np.zeros(stack_shape + wk.shape, dtype=np.float16)
      self_attention["value"]["kernel"] = np.zeros(stack_shape + wv.shape, dtype=np.float16)
      self_attention["out"]["kernel"] = np.zeros(stack_shape + w_post.shape, dtype=np.float16)

    self_attention["query"]["kernel"][layer_idx, ...] = wq  # pylint: disable=E1137
    self_attention["key"]["kernel"][layer_idx, ...] = wk  # pylint: disable=E1137
    self_attention["value"]["kernel"][layer_idx, ...] = wv  # pylint: disable=E1137
    self_attention["out"]["kernel"][layer_idx, ...] = w_post  # pylint: disable=E1137

  self_attention["query"]["kernel"] = np.transpose(
      self_attention["query"]["kernel"], axes=(1, 0, 2, 3)
  )  # [embed, layer, q, head_dim]
  self_attention["key"]["kernel"] = np.transpose(
      self_attention["key"]["kernel"], axes=(1, 0, 2, 3)
  )  # [embed, layer, kv, head_dim]
  self_attention["value"]["kernel"] = np.transpose(
      self_attention["value"]["kernel"], axes=(1, 0, 2, 3)
  )  # [embed, layer, kv, head_dim]
  # layers, base_num_query_heads * head_dim, base_num_query_heads, head_dim =>
  # base_num_query_heads, layers,head_dim, base_num_query_heads * head_dim
  self_attention["out"]["kernel"] = np.transpose(
      self_attention["out"]["kernel"], axes=(2, 0, 3, 1)
  )  # [q, layer, head_dim, embed]

  # scale the query weights
  self_attention["query"]["kernel"] = self_attention["query"]["kernel"] / np.sqrt(head_dim)

  jax_weights["decoder"]["layers"]["self_attention"] = self_attention
  logging.debug("Memory usage: %f GB", mem_info.memory_info().rss / (1024**3))

  # layer weight pre and post self attention norm ################
  max_logging.log("Processing pre and post self attention norms")
  layer_weight = {"pre_self_attention_layer_norm": {"scale": None}, "post_self_attention_layer_norm": {"scale": None}}

  # self attention layer norm and swap the layer index
  for layer_idx in tqdm(range(base_num_decoder_layers), desc="layers", leave=False):
    pre_self_attention_layernorm = chkpt_vars[f"layers.{layer_idx}.attention_norm.weight"].type(torch.float16).numpy()
    post_self_attention_layernorm = chkpt_vars[f"layers.{layer_idx}.ffn_norm.weight"].type(torch.float16).numpy()
    if layer_weight["pre_self_attention_layer_norm"]["scale"] is None:
      stack_shape = (base_num_decoder_layers,)
      layer_weight["pre_self_attention_layer_norm"]["scale"] = np.zeros(
          stack_shape + pre_self_attention_layernorm.shape, dtype=np.float16
      )
      layer_weight["post_self_attention_layer_norm"]["scale"] = np.zeros(
          stack_shape + post_self_attention_layernorm.shape, dtype=np.float16
      )
    layer_weight["pre_self_attention_layer_norm"]["scale"][layer_idx, ...] = pre_self_attention_layernorm  # pylint: disable=E1137
    layer_weight["post_self_attention_layer_norm"]["scale"][layer_idx, ...] = post_self_attention_layernorm  # pylint: disable=E1137

  layer_weight["pre_self_attention_layer_norm"]["scale"] = np.transpose(
      layer_weight["pre_self_attention_layer_norm"]["scale"], axes=(1, 0)
  )
  layer_weight["post_self_attention_layer_norm"]["scale"] = np.transpose(
      layer_weight["post_self_attention_layer_norm"]["scale"], axes=(1, 0)
  )

  jax_weights["decoder"]["layers"]["pre_self_attention_layer_norm"] = layer_weight["pre_self_attention_layer_norm"]
  jax_weights["decoder"]["layers"]["post_self_attention_layer_norm"] = layer_weight["post_self_attention_layer_norm"]
  logging.debug("Memory usage: %f GB", mem_info.memory_info().rss / (1024**3))

  # layer weights ################################################
  max_logging.log("Processing layer weights")
  if num_experts is None:
    layer_weight["mlp"] = {
        "wi_0": {"kernel": None},
        "wi_1": {"kernel": None},
        "wo": {"kernel": None},
    }
  else:
    layer_weight["gate"] = {"kernel": None}

    for k in range(num_experts):
      jax_weights["decoder"]["layers"]["MoeBlock_0"]["gate"] = {}
    layer_weight["mlp"] = {
        "wi_0": {"kernel": None},
        "wi_1": {"kernel": None},
        "wo": {"kernel": None},
    }

  for layer_idx in tqdm(range(base_num_decoder_layers), desc="layers", leave=False):
    if num_experts is None:
      wi_0 = chkpt_vars[f"layers.{layer_idx}.feed_forward.w1.weight"].type(torch.float16).numpy().transpose()
      wi_1 = chkpt_vars[f"layers.{layer_idx}.feed_forward.w3.weight"].type(torch.float16).numpy().transpose()
      wo = chkpt_vars[f"layers.{layer_idx}.feed_forward.w2.weight"].type(torch.float16).numpy().transpose()

      if layer_weight["mlp"]["wi_0"]["kernel"] is None:
        stack_shape = (base_num_decoder_layers,)
        layer_weight["mlp"]["wi_0"]["kernel"] = np.zeros(stack_shape + wi_0.shape, dtype=np.float16)
        layer_weight["mlp"]["wi_1"]["kernel"] = np.zeros(stack_shape + wi_1.shape, dtype=np.float16)
        layer_weight["mlp"]["wo"]["kernel"] = np.zeros(stack_shape + wo.shape, dtype=np.float16)
      layer_weight["mlp"]["wi_0"]["kernel"][layer_idx, ...] = wi_0  # pytype: disable=unsupported-operands
      layer_weight["mlp"]["wi_1"]["kernel"][layer_idx, ...] = wi_1  # pytype: disable=unsupported-operands
      layer_weight["mlp"]["wo"]["kernel"][layer_idx, ...] = wo  # pytype: disable=unsupported-operands
    else:
      gate = np.concatenate(
          [var[f"layers.{layer_idx}.feed_forward.gate.weight"].type(torch.float16).numpy() for var in chkpt_vars], axis=0
      ).transpose()
      if layer_weight["gate"]["kernel"] is None:
        stack_shape = (base_num_decoder_layers,)
        layer_weight["gate"]["kernel"] = np.zeros(stack_shape + gate.shape, dtype=np.float16)
      layer_weight["gate"]["kernel"][layer_idx, ...] = gate
      for k in tqdm(range(num_experts), desc="experts", leave=False):
        wi_0 = chkpt_vars[f"layers.{layer_idx}.feed_forward.experts.{k}.w1.weight"].type(torch.float16).numpy().transpose()
        wi_1 = chkpt_vars[f"layers.{layer_idx}.feed_forward.experts.{k}.w3.weight"].type(torch.float16).numpy().transpose()
        wo = chkpt_vars[f"layers.{layer_idx}.feed_forward.experts.{k}.w2.weight"].type(torch.float16).numpy().transpose()

        if layer_weight["mlp"]["wi_0"]["kernel"] is None:
          stack_shape = (num_experts, base_num_decoder_layers)
          layer_weight["mlp"]["wi_0"]["kernel"] = np.zeros(stack_shape + wi_0.shape, dtype=np.float16)
          layer_weight["mlp"]["wi_1"]["kernel"] = np.zeros(stack_shape + wi_1.shape, dtype=np.float16)
          layer_weight["mlp"]["wo"]["kernel"] = np.zeros(stack_shape + wo.shape, dtype=np.float16)
        ei, li = k, layer_idx
        layer_weight["mlp"]["wi_0"]["kernel"][ei, li, ...] = wi_0
        layer_weight["mlp"]["wi_1"]["kernel"][ei, li, ...] = wi_1
        layer_weight["mlp"]["wo"]["kernel"][ei, li, ...] = wo
      gc.collect()
  logging.debug("Memory usage: %f GB", mem_info.memory_info().rss / (1024**3))

  if num_experts is None:
    # swap the layer index
    layer_weight["mlp"]["wi_0"]["kernel"] = np.transpose(layer_weight["mlp"]["wi_0"]["kernel"], axes=(1, 0, 2))
    layer_weight["mlp"]["wi_1"]["kernel"] = np.transpose(layer_weight["mlp"]["wi_1"]["kernel"], axes=(1, 0, 2))
    layer_weight["mlp"]["wo"]["kernel"] = np.transpose(layer_weight["mlp"]["wo"]["kernel"], axes=(1, 0, 2))

    jax_weights["decoder"]["layers"]["mlp"] = layer_weight["mlp"]
  else:
    layer_weight["gate"]["kernel"] = np.transpose(layer_weight["gate"]["kernel"], axes=(1, 0, 2))
    jax_weights["decoder"]["layers"]["MoeBlock_0"]["gate"]["kernel"] = layer_weight["gate"]["kernel"]

    jax_weights["decoder"]["layers"]["MoeBlock_0"]["wi_0"] = layer_weight["mlp"]["wi_0"]["kernel"]
    jax_weights["decoder"]["layers"]["MoeBlock_0"]["wi_1"] = layer_weight["mlp"]["wi_1"]["kernel"]
    jax_weights["decoder"]["layers"]["MoeBlock_0"]["wo"] = layer_weight["mlp"]["wo"]["kernel"]
  logging.debug("Memory usage: %f GB", mem_info.memory_info().rss / (1024**3))

  del chkpt_vars
  gc.collect()
  logging.debug("Memory usage: %f GB", mem_info.memory_info().rss / (1024**3))
  return jax_weights


def _convert_pytorch_to_jax_weights(base_model_path, model_size, model_params, mem_info):
  """Convert Pytorch Checkpoint To Jax Weights."""
  base_num_decoder_layers = model_params["num_layers"]
  base_num_query_heads = model_params["num_heads"]
  head_dim = model_params["dims_per_head"]
  base_num_kv_heads = model_params["num_kv_heads"]
  vocab_size = model_params["vocab"]
  num_experts = model_params["num_experts"] if "num_experts" in model_params else None

  chkpt_vars = {}
  ckpt_paths = sorted(pathlib.Path(base_model_path).glob("[!.]*.pth"))
  for i, ckpt_path in enumerate(ckpt_paths):
    max_logging.log(f"Loading checkpoint {i+1} of {len(ckpt_paths)} ...")
    chkpt_vars[int(ckpt_path.name.split(".", maxsplit=2)[1])] = torch.load(ckpt_path, map_location="cpu")
  chkpt_vars = [chkpt_vars[i] for i in sorted(list(chkpt_vars.keys()))]
  # map weight names if they use HuggingFace instead of PyTorch convention
  chkpt_vars = [_HFNamespaceMapper(var) for var in chkpt_vars]

  logging.debug("Memory usage: %f GB", mem_info.memory_info().rss / (1024**3))

  # initialize the data structure for storing jax_weights
  layer_key = "MoeBlock_0" if num_experts else "mlp"
  jax_weights = {
      "decoder": {
          "layers": {
              layer_key: {},
              "pre_self_attention_layer_norm": {},
              "post_self_attention_layer_norm": {},
              "self_attention": {},
          },
          "decoder_norm": {"scale": None},
          "logits_dense": {"kernel": None},
      },
      "token_embedder": {"embedding": None},
  }

  # decoder norm scale ###########################################
  max_logging.log("Processing decoder norm scale")
  decoder_norm_scale = chkpt_vars[0]["norm.weight"].type(torch.float16).numpy()
  jax_weights["decoder"]["decoder_norm"]["scale"] = decoder_norm_scale

  logging.debug("Memory usage: %f GB", mem_info.memory_info().rss / (1024**3))

  # logits dense #################################################
  max_logging.log("Processing logits dense")
  logits_dense = np.concatenate(
      [var["output.weight"].type(torch.float16).numpy() for var in chkpt_vars], axis=0
  ).transpose()[:, :vocab_size]
  jax_weights["decoder"]["logits_dense"]["kernel"] = logits_dense

  logging.debug("Memory usage: %f GB", mem_info.memory_info().rss / (1024**3))

  # token embedding ##############################################
  max_logging.log("Processing token embeddings")
  if model_size[:6] == "llama3":
    token_embedder = np.concatenate([var["tok_embeddings.weight"].type(torch.float16).numpy() for var in chkpt_vars], axis=0)
  else:
    token_embedder = np.concatenate(
        [var["tok_embeddings.weight"].type(torch.float16).numpy() for var in chkpt_vars], axis=1
    )[:vocab_size, :]
  jax_weights["token_embedder"]["embedding"] = token_embedder
  logging.debug("Memory usage: %f GB", mem_info.memory_info().rss / (1024**3))

  # self attention ###############################################
  max_logging.log("Processing self attention")
  self_attention = {
      "query": {"kernel": None},
      "key": {"kernel": None},
      "value": {"kernel": None},
      "out": {"kernel": None},
  }

  # llama3.1-405b kv weight is replicated within every two files.
  wkv_step = 1 if model_size != "llama3.1-405b" else 2

  for layer_idx in tqdm(range(base_num_decoder_layers), desc="layers", leave=False):
    wq = np.concatenate(
        [var[f"layers.{layer_idx}.attention.wq.weight"].type(torch.float16).numpy() for var in chkpt_vars], axis=0
    ).transpose()
    wk = np.concatenate(
        [var[f"layers.{layer_idx}.attention.wk.weight"].type(torch.float16).numpy() for var in chkpt_vars[::wkv_step]],
        axis=0,
    ).transpose()
    wv = np.concatenate(
        [var[f"layers.{layer_idx}.attention.wv.weight"].type(torch.float16).numpy() for var in chkpt_vars[::wkv_step]],
        axis=0,
    ).transpose()

    wq = np.reshape(wq, [base_num_query_heads * head_dim, base_num_query_heads, head_dim])
    wk = np.reshape(wk, [base_num_query_heads * head_dim, base_num_kv_heads, head_dim])
    wv = np.reshape(wv, [base_num_query_heads * head_dim, base_num_kv_heads, head_dim])

    if model_size[:8] not in llama3_variants:
      wq = permute_to_match_maxtext_rope(wq)
      wk = permute_to_match_maxtext_rope(wk)

    w_post = np.concatenate(
        [var[f"layers.{layer_idx}.attention.wo.weight"].type(torch.float16).numpy() for var in chkpt_vars],
        axis=1,
    )

    w_post = np.reshape(w_post, [base_num_query_heads * head_dim, base_num_query_heads, head_dim])

    if self_attention["query"]["kernel"] is None:
      stack_shape = (base_num_decoder_layers,)
      self_attention["query"]["kernel"] = np.zeros(stack_shape + wq.shape, dtype=np.float16)
      self_attention["key"]["kernel"] = np.zeros(stack_shape + wk.shape, dtype=np.float16)
      self_attention["value"]["kernel"] = np.zeros(stack_shape + wv.shape, dtype=np.float16)
      self_attention["out"]["kernel"] = np.zeros(stack_shape + w_post.shape, dtype=np.float16)

    self_attention["query"]["kernel"][layer_idx, ...] = wq  # pylint: disable=E1137
    self_attention["key"]["kernel"][layer_idx, ...] = wk  # pylint: disable=E1137
    self_attention["value"]["kernel"][layer_idx, ...] = wv  # pylint: disable=E1137
    self_attention["out"]["kernel"][layer_idx, ...] = w_post  # pylint: disable=E1137

  self_attention["query"]["kernel"] = np.transpose(self_attention["query"]["kernel"], axes=(1, 0, 2, 3))
  self_attention["key"]["kernel"] = np.transpose(self_attention["key"]["kernel"], axes=(1, 0, 2, 3))
  self_attention["value"]["kernel"] = np.transpose(self_attention["value"]["kernel"], axes=(1, 0, 2, 3))
  # layers, base_num_query_heads * head_dim, base_num_query_heads, head_dim =>
  # base_num_query_heads, layers,head_dim, base_num_query_heads * head_dim
  self_attention["out"]["kernel"] = np.transpose(self_attention["out"]["kernel"], axes=(2, 0, 3, 1))

  # scale the query weights
  self_attention["query"]["kernel"] = self_attention["query"]["kernel"] / np.sqrt(head_dim)

  jax_weights["decoder"]["layers"]["self_attention"] = self_attention
  logging.debug("Memory usage: %f GB", mem_info.memory_info().rss / (1024**3))

  # layer weight pre and post self attention norm ################
  max_logging.log("Processing pre and post self attention norms")
  layer_weight = {"pre_self_attention_layer_norm": {"scale": None}, "post_self_attention_layer_norm": {"scale": None}}

  # self attention layer norm and swap the layer index
  for layer_idx in tqdm(range(base_num_decoder_layers), desc="layers", leave=False):
    pre_self_attention_layernorm = chkpt_vars[0][f"layers.{layer_idx}.attention_norm.weight"].type(torch.float16).numpy()
    post_self_attention_layernorm = chkpt_vars[0][f"layers.{layer_idx}.ffn_norm.weight"].type(torch.float16).numpy()
    if layer_weight["pre_self_attention_layer_norm"]["scale"] is None:
      stack_shape = (base_num_decoder_layers,)
      layer_weight["pre_self_attention_layer_norm"]["scale"] = np.zeros(
          stack_shape + pre_self_attention_layernorm.shape, dtype=np.float16
      )
      layer_weight["post_self_attention_layer_norm"]["scale"] = np.zeros(
          stack_shape + post_self_attention_layernorm.shape, dtype=np.float16
      )
    layer_weight["pre_self_attention_layer_norm"]["scale"][layer_idx, ...] = pre_self_attention_layernorm  # pylint: disable=E1137
    layer_weight["post_self_attention_layer_norm"]["scale"][layer_idx, ...] = post_self_attention_layernorm  # pylint: disable=E1137

  layer_weight["pre_self_attention_layer_norm"]["scale"] = np.transpose(
      layer_weight["pre_self_attention_layer_norm"]["scale"], axes=(1, 0)
  )
  layer_weight["post_self_attention_layer_norm"]["scale"] = np.transpose(
      layer_weight["post_self_attention_layer_norm"]["scale"], axes=(1, 0)
  )

  jax_weights["decoder"]["layers"]["pre_self_attention_layer_norm"] = layer_weight["pre_self_attention_layer_norm"]
  jax_weights["decoder"]["layers"]["post_self_attention_layer_norm"] = layer_weight["post_self_attention_layer_norm"]
  logging.debug("Memory usage: %f GB", mem_info.memory_info().rss / (1024**3))

  # layer weights ################################################
  max_logging.log("Processing layer weights")
  if num_experts is None:
    layer_weight["mlp"] = {
        "wi_0": {"kernel": None},
        "wi_1": {"kernel": None},
        "wo": {"kernel": None},
    }
  else:
    layer_weight["gate"] = {"kernel": None}

    for k in range(num_experts):
      jax_weights["decoder"]["layers"]["MoeBlock_0"]["gate"] = {}
    layer_weight["mlp"] = {
        "wi_0": {"kernel": None},
        "wi_1": {"kernel": None},
        "wo": {"kernel": None},
    }

  for layer_idx in tqdm(range(base_num_decoder_layers), desc="layers", leave=False):
    if num_experts is None:
      wi_0 = np.concatenate(
          [var[f"layers.{layer_idx}.feed_forward.w1.weight"].type(torch.float16).numpy() for var in chkpt_vars], axis=0
      ).transpose()
      wi_1 = np.concatenate(
          [var[f"layers.{layer_idx}.feed_forward.w3.weight"].type(torch.float16).numpy() for var in chkpt_vars], axis=0
      ).transpose()
      wo = np.concatenate(
          [var[f"layers.{layer_idx}.feed_forward.w2.weight"].type(torch.float16).numpy() for var in chkpt_vars], axis=1
      ).transpose()
      if layer_weight["mlp"]["wi_0"]["kernel"] is None:
        stack_shape = (base_num_decoder_layers,)
        layer_weight["mlp"]["wi_0"]["kernel"] = np.zeros(stack_shape + wi_0.shape, dtype=np.float16)
        layer_weight["mlp"]["wi_1"]["kernel"] = np.zeros(stack_shape + wi_1.shape, dtype=np.float16)
        layer_weight["mlp"]["wo"]["kernel"] = np.zeros(stack_shape + wo.shape, dtype=np.float16)

      layer_weight["mlp"]["wi_0"]["kernel"][layer_idx, ...] = wi_0  # pytype: disable=unsupported-operands
      layer_weight["mlp"]["wi_1"]["kernel"][layer_idx, ...] = wi_1  # pytype: disable=unsupported-operands
      layer_weight["mlp"]["wo"]["kernel"][layer_idx, ...] = wo  # pytype: disable=unsupported-operands
    else:
      gate = np.concatenate(
          [var[f"layers.{layer_idx}.feed_forward.gate.weight"].type(torch.float16).numpy() for var in chkpt_vars], axis=0
      ).transpose()
      if layer_weight["gate"]["kernel"] is None:
        stack_shape = (base_num_decoder_layers,)
        layer_weight["gate"]["kernel"] = np.zeros(stack_shape + gate.shape, dtype=np.float16)
      layer_weight["gate"]["kernel"][layer_idx, ...] = gate
      for k in tqdm(range(num_experts), desc="experts", leave=False):
        wi_0 = np.concatenate(
            [
                var[f"layers.{layer_idx}.feed_forward.experts.{k}.w1.weight"].type(torch.float16).numpy()
                for var in chkpt_vars
            ],
            axis=0,
        ).transpose()
        wi_1 = np.concatenate(
            [
                var[f"layers.{layer_idx}.feed_forward.experts.{k}.w3.weight"].type(torch.float16).numpy()
                for var in chkpt_vars
            ],
            axis=0,
        ).transpose()
        wo = np.concatenate(
            [
                var[f"layers.{layer_idx}.feed_forward.experts.{k}.w2.weight"].type(torch.float16).numpy()
                for var in chkpt_vars
            ],
            axis=1,
        ).transpose()
        if layer_weight["mlp"]["wi_0"]["kernel"] is None:
          stack_shape = (num_experts, base_num_decoder_layers)
          layer_weight["mlp"]["wi_0"]["kernel"] = np.zeros(stack_shape + wi_0.shape, dtype=np.float16)
          layer_weight["mlp"]["wi_1"]["kernel"] = np.zeros(stack_shape + wi_1.shape, dtype=np.float16)
          layer_weight["mlp"]["wo"]["kernel"] = np.zeros(stack_shape + wo.shape, dtype=np.float16)
        ei, li = k, layer_idx
        layer_weight["mlp"]["wi_0"]["kernel"][ei, li, ...] = wi_0
        layer_weight["mlp"]["wi_1"]["kernel"][ei, li, ...] = wi_1
        layer_weight["mlp"]["wo"]["kernel"][ei, li, ...] = wo
      gc.collect()
  logging.debug("Memory usage: %f GB", mem_info.memory_info().rss / (1024**3))

  if num_experts is None:
    # swap the layer index
    layer_weight["mlp"]["wi_0"]["kernel"] = np.transpose(layer_weight["mlp"]["wi_0"]["kernel"], axes=(1, 0, 2))
    layer_weight["mlp"]["wi_1"]["kernel"] = np.transpose(layer_weight["mlp"]["wi_1"]["kernel"], axes=(1, 0, 2))
    layer_weight["mlp"]["wo"]["kernel"] = np.transpose(layer_weight["mlp"]["wo"]["kernel"], axes=(1, 0, 2))

    jax_weights["decoder"]["layers"]["mlp"] = layer_weight["mlp"]
  else:
    layer_weight["gate"]["kernel"] = np.transpose(layer_weight["gate"]["kernel"], axes=(1, 0, 2))
    jax_weights["decoder"]["layers"]["MoeBlock_0"]["gate"]["kernel"] = layer_weight["gate"]["kernel"]

    jax_weights["decoder"]["layers"]["MoeBlock_0"]["wi_0"] = layer_weight["mlp"]["wi_0"]["kernel"]
    jax_weights["decoder"]["layers"]["MoeBlock_0"]["wi_1"] = layer_weight["mlp"]["wi_1"]["kernel"]
    jax_weights["decoder"]["layers"]["MoeBlock_0"]["wo"] = layer_weight["mlp"]["wo"]["kernel"]
  logging.debug("Memory usage: %f GB", mem_info.memory_info().rss / (1024**3))

  del chkpt_vars
  gc.collect()
  logging.debug("Memory usage: %f GB", mem_info.memory_info().rss / (1024**3))
  return jax_weights


def convert_to_jax_weights(base_model_path, model_size, huggingface_ckpt):
  """
  Function to convert the checkpoint at base_model_path into Orbax checkpoint
  for MaxText and output jax_weights ready for MaxText

  Attributes:
  base_model_path: checkpoint path
  model_size: llama2-7b to 70b, mistral-7b, or mixtral-8x7b, mixtral-8x22b
  """
  """Convert model to maxtext."""
  model_params = MODEL_PARAMS_DICT[model_size]
  mem_info = psutil.Process()
  logging.debug("Memory usage: %f GB", mem_info.memory_info().rss / (1024**3))

  max_logging.log(f"Loading the base model from {base_model_path}")

  if huggingface_ckpt:
    return _convert_huggingface_to_jax_weights(base_model_path, model_size, model_params, mem_info)

  return _convert_pytorch_to_jax_weights(base_model_path, model_size, model_params, mem_info)


def save_weights_to_checkpoint(maxtext_model_path, jax_weights, device_count, use_ocdbt, use_zarr3):
  """
  Function to save jax_weights ready for MaxText to a parameters checkpoint.

  Args:
      maxtext_model_path: Path to save the MaxText checkpoint.
      jax_weights: The JAX model weights to be saved.
      device_count: The number of simulated devices.
  """
  mem_info = psutil.Process()
  logging.debug("Memory usage: %f GB", mem_info.memory_info().rss / (1024**3))
  gc.collect()
  mesh = jax.sharding.Mesh(jax.devices(), "checkpoint_sharding_axis")
  s1 = jax.sharding.NamedSharding(mesh, jax.sharding.PartitionSpec("checkpoint_sharding_axis"))  # shards first axis
  s2 = jax.sharding.NamedSharding(mesh, jax.sharding.PartitionSpec(None, "checkpoint_sharding_axis"))  # shards second axis
  s3 = jax.sharding.NamedSharding(mesh, jax.sharding.PartitionSpec(None))  # no sharding

  def checkpoint_device_put(arr):
    if arr.shape[0] % device_count == 0:
      max_logging.log("sharding first axis")
      return jax.device_put(arr, device=s1)
    elif len(arr.shape) > 1 and arr.shape[1] % device_count == 0:
      max_logging.log("sharding second axis")
      return jax.device_put(arr, device=s2)
    else:
      max_logging.log("no sharding was possible, replicating")
      return jax.device_put(arr, device=s3)

  # convert all weights to jax.numpy with sharding if applicable
  jax_weights_flat, jax_weights_struct = tree.flatten(jax_weights)
  jax_weights_new = []
  while len(jax_weights_flat) > 0:
    jax_weight = jax_weights_flat.pop(0)
    jax_weights_new.append(checkpoint_device_put(jax_weight))
    del jax_weight
    gc.collect()
    logging.debug("Memory usage: %f GB", mem_info.memory_info().rss / (1024**3))

  jax_weights = tree.unflatten(jax_weights_struct, jax_weights_new)

  # dummy configs for the checkpoint_manager
  step_number_to_save_new_ckpt = 0
  enable_checkpointing = True
  async_checkpointing = False
  save_interval_steps = 1

  checkpoint_manager = checkpointing.create_orbax_checkpoint_manager(
      maxtext_model_path,
      enable_checkpointing,
      async_checkpointing,
      save_interval_steps,
      use_ocdbt=use_ocdbt,
      use_zarr3=use_zarr3,
  )

  state_new = train_state.TrainState(
      step=0, apply_fn=None, params={"params": jax_weights}, tx=None, opt_state={}  # type: ignore
  )

  logging.debug("Memory usage: %f GB", mem_info.memory_info().rss / (1024**3))
  if checkpoint_manager is not None:
    if save_checkpoint(checkpoint_manager, step_number_to_save_new_ckpt, state_new):
      max_logging.log(f"saved a checkpoint at step {step_number_to_save_new_ckpt}")
    # Upon preemption, exit when and only when all ongoing saves are complete.
    checkpoint_manager.wait_until_finished()


def list_folders_pathlib(directory):
  """Lists folders in a directory using pathlib module.

  Args:
    directory: The path to the directory

  Returns:
    A list of strings, where each string is the name of a folder.
    Returns an empty list if the directory doesn't exist or is not a directory.
  """
  dir_path = pathlib.Path(directory)

  if not dir_path.is_dir():
    return []

  folders = []
  for item in dir_path.iterdir():
    if item.is_dir():
      folders.append(item.name)  # Append only the name

  return folders


if __name__ == "__main__":
  parser = argparse.ArgumentParser()
  parser.add_argument("--base-model-path", type=str, required=True)
  parser.add_argument("--maxtext-model-path", type=str, required=True)
  parser.add_argument("--model-size", type=str, required=True)
  parser.add_argument("--lora-input-adapters-path", type=str, required=False)
  parser.add_argument("--huggingface-checkpoint", type=bool, required=False, default=False)
  parser.add_argument("--use-ocdbt", type=bool, required=False, default=True)
  parser.add_argument("--use-zarr3", type=bool, required=False, default=True)
  args = parser.parse_args()

  if args.model_size not in MODEL_PARAMS_DICT:
    raise NotImplementedError

  os.environ["XLA_FLAGS"] = f"--xla_force_host_platform_device_count={SIMULATED_CPU_DEVICES_COUNT}"
  base_weights_path = args.maxtext_model_path

  if args.lora_input_adapters_path:
    base_weights_path += "/base"

  save_weights_to_checkpoint(
      args.maxtext_model_path,
      convert_to_jax_weights(args.base_model_path, args.model_size, args.huggingface_checkpoint),
      SIMULATED_CPU_DEVICES_COUNT,
      args.use_ocdbt,
      args.use_zarr3,
  )
  max_logging.log(f"Successfully saved base_weights to {base_weights_path}.")

  if args.lora_input_adapters_path:
    max_logging.log(f"LoRA Adapters Path = {args.lora_input_adapters_path}")
    if args.lora_input_adapters_path.startswith("gs://"):
      max_logging.log("GCS Source path for the LoRA adapters is not supported as of now.")
      raise NotImplementedError

    lora_ids = list_folders_pathlib(args.lora_input_adapters_path)

    for lora_id in lora_ids:
      lora_path = os.path.join(args.lora_input_adapters_path, lora_id)
      lora_config_path = os.path.join(lora_path, "adapter_config.json")

      if not os.path.exists(lora_config_path):
        max_logging.log(f"Ignoring {lora_id} adapter because its directory doesn't have adapter_config.json.")
        continue

      with open(lora_config_path, "r", encoding="utf8") as file:
        lora_config_dict = json.load(file)

        if lora_config_dict is not None:
          lora_model_path = f"{lora_path}/adapter_model.bin"
          lora_config_dict["lora_model_path"] = lora_model_path

          jax_lora_weights = convert_lora_weights_to_jax_weights(lora_config_dict, args.model_size)

          del lora_config_dict["lora_model_path"]

          lora_output_gcs_path = f"{args.maxtext_model_path}/loras/{lora_id}"

<<<<<<< HEAD
          save_weights_to_checkpoint(lora_output_gcs_path, jax_lora_weights, SIMULATED_CPU_DEVICES_COUNT)
          gcs_utils.write_dict_to_gcs_json(lora_config_dict, os.path.join(lora_output_gcs_path, "adapter_config.json"))
=======
          save_weights_to_checkpoint(
              lora_output_gcs_path, jax_lora_weights, SIMULATED_CPU_DEVICES_COUNT, args.use_ocdbt, args.use_zarr3
          )
          gcs_utils.write_dict_to_gcs_json(lora_config_dict, f"{lora_output_gcs_path}/adapter_config.json")
>>>>>>> 5039f099

          max_logging.log(f"Successfully saved lora_weights to {lora_output_gcs_path}.")<|MERGE_RESOLUTION|>--- conflicted
+++ resolved
@@ -1105,14 +1105,9 @@
 
           lora_output_gcs_path = f"{args.maxtext_model_path}/loras/{lora_id}"
 
-<<<<<<< HEAD
-          save_weights_to_checkpoint(lora_output_gcs_path, jax_lora_weights, SIMULATED_CPU_DEVICES_COUNT)
-          gcs_utils.write_dict_to_gcs_json(lora_config_dict, os.path.join(lora_output_gcs_path, "adapter_config.json"))
-=======
           save_weights_to_checkpoint(
               lora_output_gcs_path, jax_lora_weights, SIMULATED_CPU_DEVICES_COUNT, args.use_ocdbt, args.use_zarr3
           )
-          gcs_utils.write_dict_to_gcs_json(lora_config_dict, f"{lora_output_gcs_path}/adapter_config.json")
->>>>>>> 5039f099
+          gcs_utils.write_dict_to_gcs_json(lora_config_dict, os.path.join(lora_output_gcs_path, "adapter_config.json"))
 
           max_logging.log(f"Successfully saved lora_weights to {lora_output_gcs_path}.")