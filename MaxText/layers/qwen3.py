--- conflicted
+++ resolved
@@ -128,7 +128,6 @@
           use_pre_norm=True,
       )(residual_after_attention, deterministic=deterministic)
     else:  # Mixture of Experts MLP -- not supported / tested in MaxText
-<<<<<<< HEAD
       # Post Attention LayerNorm (corresponds to Qwen3's `post_attention_layernorm`)
       mlp_input = rms_norm(
           num_features=residual_after_attention.shape[-1],
@@ -140,10 +139,7 @@
       )(residual_after_attention)
       mlp_input = nn.with_logical_constraint(mlp_input, ("activation_batch", "activation_length", "activation_embed"))
 
-      mlp_output, _ = moe.RoutedMoE(
-=======
       mlp_output, _ = moe.get_routed_moe(
->>>>>>> 24fa4726
           config=cfg,
           num_experts=cfg.num_experts,
           num_experts_per_tok=cfg.num_experts_per_tok,
